--- conflicted
+++ resolved
@@ -1,181 +1,4 @@
-<<<<<<< HEAD
 """Command line entry point for the optical aberration animation."""
-=======
-import argparse
-import numpy as np
-import matplotlib.pyplot as plt
-from matplotlib.animation import FuncAnimation
-from matplotlib.patches import Polygon
-
-
-# ---------------------------------------------------------------------------
-# Configurable parameters with default values. These values are overwritten
-# when the module is executed as a script and command line arguments are
-# provided.  They remain unchanged when imported so that the tests continue
-# to use the defaults.
-# ---------------------------------------------------------------------------
-
-# number of rays and animation frames
-n_rays = 11
-frames = 120
-
-# final incoming ray angles at ``t=1``.  The rays start out horizontal and
-# smoothly rotate to these angles. Rays above the horizontal should point
-# downward and those below should point upward when ``t=1``.  This is
-# accomplished by reversing the sign of the equally spaced angles so they
-# run from positive to negative as ``ys`` increases.
-max_in_angle = 0.3
-
-# vertical range for incoming rays
-y_range = 0.4
-
-# x position of the optical plane when the surface is flat
-plane_x = 0.5
-
-# radius of the initial spherical surface
-radius = 0.5
-
-# effective radius when ``t=1`` (approximate plane)
-far_radius = 50.0
-
-# half height of the optical element and vertical axis limits
-aperture = 0.6
-
-# number of samples used to draw the surface
-surf_samples = 200
-
-# interval between frames in milliseconds
-interval = 50
-
-# refractive index ratio used in ``compute_frame``
-ref_index_ratio = 1.4
-
-# x coordinates used for the rays
-x_start = -1.0
-x_final = 1.6
-
-# axis limits and figure size
-xlim = (x_start - 0.2, x_final + 0.1)
-ylim = (-aperture, aperture)
-figsize = (6, 4)
-
-# phase offset for the background colors
-phase0 = 0.0
-
-
-# Arrays derived from the parameters. These will be updated if command line
-# arguments are supplied.
-incoming_final_angles = np.linspace(max_in_angle, -max_in_angle, n_rays)
-ys = np.linspace(-y_range, y_range, n_rays)
-surf_y = np.linspace(-aperture, aperture, surf_samples)
-
-
-# placeholders filled when the animation is created
-fig = None
-ax = None
-lines = []
-surface = None
-left_patch = None
-right_patch = None
-
-
-def build_patch(x_values):
-    """Return coordinates for the background patches.
-
-    Parameters
-    ----------
-    x_values : np.ndarray
-        x coordinates of the optical surface corresponding to ``surf_y``.
-
-    Returns
-    -------
-    tuple of np.ndarray
-        ``(left_xy, right_xy)`` polygon vertices for the left and right
-        background patches.
-    """
-
-    mask = ~np.isnan(x_values)
-    left_xy = np.vstack(
-        (
-            [xlim[0], ylim[0]],
-            [xlim[0], ylim[1]],
-            np.column_stack((x_values[mask][::-1], surf_y[mask][::-1])),
-        )
-    )
-    right_xy = np.vstack(
-        (
-            [xlim[1], ylim[0]],
-            [xlim[1], ylim[1]],
-            np.column_stack((x_values[mask][::-1], surf_y[mask][::-1])),
-        )
-    )
-    return left_xy, right_xy
-
-
-# ---------------------------------------------------------------------------
-# Runtime setup is deferred until ``run_animation`` is called.  This keeps the
-# module importable without creating figures, which is important for the tests.
-# ---------------------------------------------------------------------------
-
-
-def compute_frame(t, n_ratio=1.4, incoming_angles=None):
-    """Return surface coordinates and ray parameters for a given ``t``.
-
-    Parameters
-    ----------
-    t : float
-        Interpolation parameter between ``0`` and ``1``.
-    n_ratio : float, optional
-        Ratio of refractive indices used when applying Snell's law.
-    incoming_angles : array-like of float, optional
-        Final incoming angles for each ray. When ``None`` the module level
-        ``incoming_final_angles`` are used.
-
-    Returns
-    -------
-    tuple
-        ``(x, slopes, intercepts, kinks)`` where ``x`` are the x coordinates of
-        the optical surface corresponding to ``surf_y``. ``slopes`` and
-        ``intercepts`` describe the refracted rays and ``kinks`` gives the x
-        position where each incoming ray meets the surface.
-    """
-    start_angle = np.arcsin(np.clip(aperture / radius, -1 + 1e-9, 1 - 1e-9))
-    end_angle = np.arcsin(aperture / far_radius)
-    angle = (1 - t) * start_angle + t * end_angle
-    r = aperture / np.sin(angle)
-    x = np.where(
-        np.abs(surf_y) <= r,
-        np.sqrt(r**2 - surf_y**2) - r + plane_x,
-        np.nan,
-    )
-
-    slopes = []
-    intercepts = []
-    kinks = []
-
-    if incoming_angles is None:
-        incoming_angles = incoming_final_angles
-
-    for idx, y in enumerate(ys):
-        if np.abs(y) <= r:
-            x_int = np.sqrt(r**2 - y**2) - r + plane_x
-            normal_angle = np.arctan2(y, np.sqrt(r**2 - y**2))
-        else:
-            x_int = np.nan
-            normal_angle = 0.0
-
-        # orientation of the incoming ray for this ``t``
-        inc_angle = t * incoming_angles[idx]
-
-        phi_in = np.abs(inc_angle - normal_angle)
-        # multiply by ``n_ratio`` so that ``n_ratio > 1`` focuses the rays
-        phi_out = np.arcsin(
-            np.clip(np.sin(phi_in) * n_ratio, -1 + 1e-9, 1 - 1e-9)
-        )
-        orient = normal_angle + np.sign(inc_angle - normal_angle) * phi_out
-        m = np.tan(orient)
-        b = y - m * x_int
->>>>>>> 4bc7436a
 
 from __future__ import annotations
 
@@ -225,55 +48,4 @@
 
 
 if __name__ == "__main__":
-<<<<<<< HEAD
-    main()
-=======
-    parser = argparse.ArgumentParser(description="Optical aberration animation")
-    parser.add_argument("--n-rays", type=int, default=n_rays, help="number of rays")
-    parser.add_argument("--frames", type=int, default=frames, help="animation frames")
-    parser.add_argument("--max-in-angle", type=float, default=max_in_angle, help="maximum incoming angle (radians)")
-    parser.add_argument("--ray-range", type=float, default=y_range, help="half range of ray starting y positions")
-    parser.add_argument("--plane-x", type=float, default=plane_x, help="x position of the plane at t=1")
-    parser.add_argument("--radius", type=float, default=radius, help="initial surface radius")
-    parser.add_argument("--far-radius", type=float, default=far_radius, help="effective radius at t=1")
-    parser.add_argument("--aperture", type=float, default=aperture, help="half height of the optical element")
-    parser.add_argument("--surf-samples", type=int, default=surf_samples, help="number of points for the surface")
-    parser.add_argument("--interval", type=int, default=interval, help="animation frame interval (ms)")
-    parser.add_argument("--n-ratio", type=float, default=ref_index_ratio, help="refractive index ratio")
-    parser.add_argument("--x-start", type=float, default=x_start, help="x coordinate where rays start")
-    parser.add_argument("--x-final", type=float, default=x_final, help="x coordinate where rays end")
-    parser.add_argument(
-        "--xlim",
-        type=float,
-        nargs=2,
-        metavar=("XMIN", "XMAX"),
-        default=None,
-        help="x-axis limits for the plot",
-    )
-    args = parser.parse_args()
-
-    n_rays = args.n_rays
-    frames = args.frames
-    max_in_angle = args.max_in_angle
-    y_range = args.ray_range
-    plane_x = args.plane_x
-    radius = args.radius
-    far_radius = args.far_radius
-    aperture = args.aperture
-    surf_samples = args.surf_samples
-    interval = args.interval
-    ref_index_ratio = args.n_ratio
-    x_start = args.x_start
-    x_final = args.x_final
-    if args.xlim is None:
-        xlim = (x_start - 0.2, x_final + 0.1)
-    else:
-        xlim = tuple(args.xlim)
-
-    incoming_final_angles = np.linspace(max_in_angle, -max_in_angle, n_rays)
-    ys = np.linspace(-y_range, y_range, n_rays)
-    surf_y = np.linspace(-aperture, aperture, surf_samples)
-    ylim = (-aperture, aperture)
-
-    run_animation()
->>>>>>> 4bc7436a
+    main()