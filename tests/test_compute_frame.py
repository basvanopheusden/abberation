--- conflicted
+++ resolved
@@ -30,8 +30,7 @@
         if np.sin(abs(normal_angle)) == 0 and out_angle == 0:
             continue
         ratio = np.sin(abs(normal_angle)) / np.sin(out_angle)
-<<<<<<< HEAD
-        assert np.isclose(ratio, n_ratio)
+        assert np.isclose(ratio, 1 / n_ratio)
 
 
 def test_surface_at_plane():
@@ -57,7 +56,4 @@
     _, slopes, intercepts, _ = compute_frame(0.4, n_ratio=1.0)
     # with matching refractive indices rays should remain horizontal
     assert np.allclose(slopes, 0.0)
-    assert np.allclose(intercepts, ys)
-=======
-        assert np.isclose(ratio, 1 / n_ratio)
->>>>>>> 05da2b54
+    assert np.allclose(intercepts, ys)